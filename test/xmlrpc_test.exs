--- conflicted
+++ resolved
@@ -22,11 +22,7 @@
 
   @rpc_simple_call_1_elixir %XMLRPC.MethodCall{method_name: "sample.sum", params: [17, 13]}
 
-<<<<<<< HEAD
   @rpc_simple_call_2 """
-=======
-	@rpc_simple_call_2 """
->>>>>>> 0d6ee2eb
 <?xml version="1.0" encoding="UTF-8"?>
 <methodCall>
    <methodName>sample.sum</methodName>
@@ -37,7 +33,6 @@
 
   @rpc_simple_call_2_elixir %XMLRPC.MethodCall{method_name: "sample.sum", params: []}
 
-<<<<<<< HEAD
   @rpc_simple_call_3 """
 <?xml version="1.0" encoding="UTF-8"?>
 <methodCall>
@@ -47,8 +42,6 @@
 
   @rpc_simple_call_3_elixir %XMLRPC.MethodCall{method_name: "sample.sum", params: []}
 
-=======
->>>>>>> 0d6ee2eb
 
   @rpc_simple_response_1 """
 <?xml version="1.0" encoding="UTF-8"?>
@@ -418,14 +411,11 @@
     assert decode == {:ok, @rpc_simple_call_2_elixir}
   end
 
-<<<<<<< HEAD
   test "decode rpc_simple_call_3" do
     decode = XMLRPC.decode(@rpc_simple_call_3)
     assert decode == {:ok, @rpc_simple_call_3_elixir}
   end
 
-=======
->>>>>>> 0d6ee2eb
   test "decode rpc_simple_response_1" do
     decode = XMLRPC.decode!(@rpc_simple_response_1)
     assert decode == @rpc_simple_response_1_elixir
