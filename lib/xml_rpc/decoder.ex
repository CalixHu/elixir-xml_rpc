--- conflicted
+++ resolved
@@ -72,7 +72,6 @@
     %MethodCall{ method_name: method_name, params: parse_params([], options) }
   end
 
-<<<<<<< HEAD
   # Parse a method 'Call' with the params missing
   defp parse(  {:methodCall, [], method_name, :undefined},
                options )
@@ -80,8 +79,6 @@
     %MethodCall{ method_name: method_name, params: parse_params([], options) }
   end	
 
-=======
->>>>>>> 0d6ee2eb
   # Parse a 'fault' Response
   defp parse(  {:methodResponse, [],
                 {:"methodResponse/fault", [],
@@ -161,17 +158,13 @@
 
   # Parse a 'base64' atom
   defp parse_value( {:ValueType, [], [{:"ValueType-base64", [],           string}]}, _options) do
-<<<<<<< HEAD
     {:ok, decoded} = %XMLRPC.Base64{raw: string} |> XMLRPC.Base64.to_binary
     decoded
-=======
-    %XMLRPC.Base64{raw: string}
   end
 
   # Parse an empty 'string' atom
   defp parse_value( {:ValueType, [], [{:"ValueType-string", [],           []}]}, _options) do
     ""
->>>>>>> 0d6ee2eb
   end
 
   # Parse a 'string' atom
